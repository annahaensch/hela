--- conflicted
+++ resolved
@@ -197,11 +197,7 @@
         sequence and the data which can be used as input in the
         hmm function `DiscreteHHHConfiguration.from_spec()`.
     """
-<<<<<<< HEAD
     spec = {"n_hidden_states": n_hidden_states}
-=======
-    spec = {"hidden_state_count": n_hidden_states}
->>>>>>> 9d2029a6
     observations = []
     if categorical_features:
         categorical_features.sort()
